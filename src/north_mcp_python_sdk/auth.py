import base64
import contextvars
import json
import logging
import urllib.request

import jwt
from jwt import PyJWKClient
from pydantic import BaseModel, Field, ValidationError
from starlette.authentication import (
    AuthCredentials,
    AuthenticationBackend,
    AuthenticationError,
    BaseUser,
)
from starlette.middleware.authentication import AuthenticationMiddleware
from starlette.requests import HTTPConnection
from starlette.responses import JSONResponse
from starlette.types import ASGIApp, Receive, Scope, Send


class AuthHeaderTokens(BaseModel):
    server_secret: str | None
    user_id_token: str | None
    connector_access_tokens: dict[str, str] = Field(default_factory=dict)


class AuthenticatedNorthUser(BaseUser):
    def __init__(
        self,
        connector_access_tokens: dict[str, str],
        email: str | None = None,
    ):
        self.connector_access_tokens = connector_access_tokens
        self.email = email


class NorthAuthenticationMiddleware(AuthenticationMiddleware):
    """
    North's authentication middleware for MCP servers that applies authentication
    only to MCP protocol endpoints (/mcp, /sse, /messages/*). Custom routes bypass authentication
    and are intended for operational purposes like Kubernetes health checks.

    MCP servers typically need these authenticated endpoints:
    - /mcp: JSON-RPC protocol endpoint for MCP communication
    - /sse: Server-sent events endpoint for streaming transport
    - /messages/*: SSE message posting endpoints for client-to-server communication

    Custom routes are automatically public and designed for:
    - Kubernetes liveness/readiness probes (/health, /ready)
    - Monitoring and metrics endpoints (/metrics, /status)
    - Other operational/orchestration needs

    No configuration needed - this behavior follows MCP best practices.
    """

    def __init__(
        self,
        app: ASGIApp,
        backend: AuthenticationBackend,
        on_error,
        protected_paths: list[str] | None = None,
        debug: bool = False,
    ):
        super().__init__(app, backend, on_error)
        # Default protected paths - only MCP protocol routes require auth
        self.protected_paths = protected_paths or ["/mcp", "/sse"]
        self.debug = debug
        self.logger = logging.getLogger("NorthMCP.Auth")
        if debug:
            self.logger.setLevel(logging.DEBUG)

    def _should_authenticate(self, path: str) -> bool:
        """
        Check if the given path requires authentication.
        Only MCP protocol paths (/mcp, /sse, /messages/*) require auth by default.
        """
<<<<<<< HEAD

        if path in self.protected_paths:
            return True

=======
        normalized_path = path.rstrip('/')
        for protected_path in self.protected_paths:
            # Check both with and without trailing slash
            if normalized_path == protected_path.rstrip('/'):
                return True
        
>>>>>>> 0ab428c6
        # for SSE servers
        if path.startswith("/messages/"):
            return True

        return False

    async def __call__(self, scope: Scope, receive: Receive, send: Send):
        if scope["type"] == "lifespan":
            return await self.app(scope, receive, send)

        path = scope.get("path", "")

        if not self._should_authenticate(path):
            self.logger.debug(
                "Path %s is a custom route (likely operational endpoint like health check), "
                "bypassing authentication as intended for k8s/orchestration use",
                path,
            )
            # For non-protected paths, create a minimal unauthenticated user
            scope["user"] = None
            scope["auth"] = AuthCredentials()
            return await self.app(scope, receive, send)

        self.logger.debug(
            "Path %s is an MCP protocol endpoint, applying authentication",
            path,
        )

        return await super().__call__(scope, receive, send)


auth_context_var = contextvars.ContextVar[AuthenticatedNorthUser | None](
    "north_auth_context", default=None
)


def on_auth_error(
    request: HTTPConnection, exc: AuthenticationError
) -> JSONResponse:
    return JSONResponse({"error": str(exc)}, status_code=401)


def get_authenticated_user() -> AuthenticatedNorthUser:
    user = auth_context_var.get()
    if not user:
        raise Exception("user not found in context")

    return user


class AuthContextMiddleware:
    """
    Middleware that extracts the authenticated user from the request
    and sets it in a contextvar for easy access throughout the request lifecycle.

    This middleware should be added after the AuthenticationMiddleware in the
    middleware stack to ensure that the user is properly authenticated before
    being stored in the context.
    """

    def __init__(self, app: ASGIApp, debug: bool = False):
        self.app = app
        self.debug = debug
        self.logger = logging.getLogger("NorthMCP.AuthContext")
        if debug:
            self.logger.setLevel(logging.DEBUG)

    async def __call__(self, scope: Scope, receive: Receive, send: Send):
        if scope["type"] == "lifespan":
            return await self.app(scope, receive, send)

        user = scope.get("user")

        # For custom routes that don't require auth, user will be None
        if user is None:
            self.logger.debug(
                "Custom route accessed without authentication (operational endpoint)"
            )
            token = auth_context_var.set(None)
            try:
                await self.app(scope, receive, send)
            finally:
                auth_context_var.reset(token)
            return

        if not isinstance(user, AuthenticatedNorthUser):
            self.logger.debug(
                "Authentication failed: user not found in context. User type: %s",
                type(user),
            )
            raise AuthenticationError("user not found in context")

        self.logger.debug(
            "Setting authenticated user in context: email=%s, connectors=%s",
            user.email,
            list(user.connector_access_tokens.keys()),
        )

        token = auth_context_var.set(user)
        try:
            await self.app(scope, receive, send)
        finally:
            auth_context_var.reset(token)


class NorthAuthBackend(AuthenticationBackend):
    """
    Authentication backend that validates tokens from either:
    1. New X-North headers (preferred): X-North-ID-Token, X-North-Connector-Tokens, X-North-Server-Secret
    2. Legacy Authorization Bearer header (backwards compatibility)
    """

    def __init__(
        self,
        server_secret: str | None = None,
        trusted_issuers: list[str] | None = None,
        debug: bool = False,
    ):
        self._server_secret = server_secret
        self._trusted_issuers = trusted_issuers
        self.debug = debug
        self.logger = logging.getLogger("NorthMCP.AuthBackend")
        if debug:
            self.logger.setLevel(logging.DEBUG)

    def _has_x_north_headers(self, conn: HTTPConnection) -> bool:
        """Check if any X-North headers are present."""
        return any(
            conn.headers.get(header)
            for header in [
                "X-North-ID-Token",
                "X-North-Connector-Tokens",
                "X-North-Server-Secret",
            ]
        )

    def _parse_connector_tokens(self, header_value: str) -> dict[str, str]:
        """Parse Base64 URL-safe encoded JSON connector tokens."""
        try:
            # Add padding if needed for Base64 decoding
            padded = header_value + "=" * (4 - len(header_value) % 4)
            decoded_json = base64.urlsafe_b64decode(padded).decode()
            tokens = json.loads(decoded_json)
            if not isinstance(tokens, dict):
                raise ValueError("Connector tokens must be a JSON object")
            return tokens
        except Exception as e:
            self.logger.debug("Failed to parse connector tokens: %s", e)
            raise AuthenticationError("invalid connector tokens format")

    def _validate_server_secret(self, provided_secret: str | None) -> None:
        """Validate server secret matches expected value."""
        if self._server_secret and self._server_secret != provided_secret:
            self.logger.debug("Server secret mismatch - access denied")
            raise AuthenticationError("access denied")

    def _process_user_id_token(self, user_id_token: str | None) -> str | None:
        """Process and validate user ID token, return email or None."""
        if not user_id_token:
            return None

        try:
            decoded_token = jwt.decode(
                jwt=user_id_token,
                verify=False,
                options={"verify_signature": False},
            )

            if self._trusted_issuers:
                self._verify_token_signature(
                    raw_token=user_id_token,
                    decoded_token=decoded_token,
                )

            email = decoded_token.get("email")
            self.logger.debug(
                "Successfully decoded user ID token. Email: %s", email
            )

            return email
        except (
            jwt.DecodeError,
            jwt.InvalidTokenError,
            ValueError,
            KeyError,
        ) as e:
            self.logger.debug("Failed to decode user ID token: %s", e)
            raise AuthenticationError("invalid user id token")

    def _create_authenticated_user(
        self, email: str | None, connector_access_tokens: dict[str, str]
    ) -> tuple[AuthCredentials, AuthenticatedNorthUser]:
        """Create authenticated user from validated tokens."""
        return AuthCredentials(), AuthenticatedNorthUser(
            connector_access_tokens=connector_access_tokens, email=email
        )

    async def _authenticate_x_north_headers(
        self, conn: HTTPConnection
    ) -> tuple[AuthCredentials, BaseUser]:
        """Authenticate using new X-North headers."""
        self.logger.debug("Using X-North headers for authentication")

        # Extract headers
        user_id_token = conn.headers.get("X-North-ID-Token")
        connector_tokens_header = conn.headers.get("X-North-Connector-Tokens")
        server_secret = conn.headers.get("X-North-Server-Secret")

        # Parse connector tokens (Base64 URL-safe encoded JSON)
        connector_access_tokens = {}
        if connector_tokens_header:
            connector_access_tokens = self._parse_connector_tokens(
                connector_tokens_header
            )

        self.logger.debug(
            "X-North headers parsed. Has server_secret: %s, Has user_id_token: %s, Connector count: %d",
            server_secret is not None,
            user_id_token is not None,
            len(connector_access_tokens),
        )
        self.logger.debug(
            "Available connectors: %s", list(connector_access_tokens.keys())
        )

        self._validate_server_secret(server_secret)
        email = self._process_user_id_token(user_id_token)

        self.logger.debug("X-North authentication successful")
        return self._create_authenticated_user(email, connector_access_tokens)

    async def _authenticate_legacy_bearer(
        self, conn: HTTPConnection
    ) -> tuple[AuthCredentials, BaseUser]:
        """Authenticate using legacy Authorization Bearer header (backwards compatibility)."""
        self.logger.debug(
            "Using legacy Authorization Bearer header for authentication"
        )

        auth_header = conn.headers.get("Authorization")

        if not auth_header:
            self.logger.debug("No Authorization header present")
            raise AuthenticationError("invalid authorization header")

        self.logger.debug(
            "Authorization header present (length: %d)", len(auth_header)
        )

        auth_header = auth_header.replace("Bearer ", "", 1)

        try:
            decoded_auth_header = base64.b64decode(auth_header).decode()
            self.logger.debug("Successfully decoded base64 auth header")
        except Exception as e:
            self.logger.debug("Failed to decode base64 auth header: %s", e)
            raise AuthenticationError("invalid authorization header")

        try:
            tokens = AuthHeaderTokens.model_validate_json(decoded_auth_header)
            self.logger.debug(
                "Successfully parsed auth tokens. Has server_secret: %s, Has user_id_token: %s, Connector count: %d",
                tokens.server_secret is not None,
                tokens.user_id_token is not None,
                len(tokens.connector_access_tokens),
            )
            self.logger.debug(
                "Available connectors: %s",
                list(tokens.connector_access_tokens.keys()),
            )
        except ValidationError as e:
            self.logger.debug("Failed to validate auth tokens: %s", e)
            raise AuthenticationError("unable to decode bearer token")

        self._validate_server_secret(tokens.server_secret)
        email = self._process_user_id_token(tokens.user_id_token)

        self.logger.debug("Legacy authentication successful")
        return self._create_authenticated_user(
            email, tokens.connector_access_tokens
        )

    async def authenticate(
        self, conn: HTTPConnection
    ) -> tuple[AuthCredentials, BaseUser] | None:
        self.logger.debug("Authenticating request from %s", conn.client)
        # Log all headers in debug mode (be careful with sensitive data)
        headers_debug = {k: v for k, v in conn.headers.items()}
        self.logger.debug("Request headers: %s", headers_debug)

        # Check for X-North headers first (preferred)
        if self._has_x_north_headers(conn):
            return await self._authenticate_x_north_headers(conn)

        # Fall back to legacy Authorization Bearer header
        return await self._authenticate_legacy_bearer(conn)

    def _verify_token_signature(
        self, raw_token: str, decoded_token: dict
    ) -> None:
        self.logger.debug(
            "Verifying user ID token signature against trusted issuers"
        )
        issuer = decoded_token.get("iss")
        if not issuer:
            raise AuthenticationError("Token missing issuer")

        if issuer not in self._trusted_issuers:
            raise AuthenticationError(f"Untrusted issuer: {issuer}")

        openid_config_req = urllib.request.Request(
            url=issuer.rstrip("/") + "/.well-known/openid-configuration"
        )
        try:
            with urllib.request.urlopen(
                openid_config_req, timeout=10
            ) as response:
                openid_config = json.load(response)
        except (
            urllib.error.URLError,
            urllib.error.HTTPError,
            json.JSONDecodeError,
        ) as e:
            self.logger.error(
                f"Failed to fetch OpenID configuration from {issuer}: {e}"
            )
            raise AuthenticationError(
                f"Failed to verify token: unable to fetch issuer configuration"
            )

        unverified_header = jwt.get_unverified_header(jwt=raw_token)
        jwks_client = PyJWKClient(openid_config["jwks_uri"], cache_keys=True)
        kid, algorithm = (
            unverified_header.get("kid"),
            unverified_header.get("alg", "RS256"),
        )
        if not kid:
            raise AuthenticationError("Token missing key identifier")

        # This will raise an exception if the signature is invalid
        jwt.decode(
            jwt=raw_token,
            key=jwks_client.get_signing_key(kid).key,
            algorithms=[algorithm],
            issuer=issuer,
            options={"verify_signature": True, "verify_aud": False},
        )<|MERGE_RESOLUTION|>--- conflicted
+++ resolved
@@ -75,19 +75,12 @@
         Check if the given path requires authentication.
         Only MCP protocol paths (/mcp, /sse, /messages/*) require auth by default.
         """
-<<<<<<< HEAD
-
-        if path in self.protected_paths:
-            return True
-
-=======
-        normalized_path = path.rstrip('/')
+        normalized_path = path.rstrip("/")
         for protected_path in self.protected_paths:
             # Check both with and without trailing slash
-            if normalized_path == protected_path.rstrip('/'):
+            if normalized_path == protected_path.rstrip("/"):
                 return True
-        
->>>>>>> 0ab428c6
+
         # for SSE servers
         if path.startswith("/messages/"):
             return True
