--- conflicted
+++ resolved
@@ -1,23 +1,11 @@
 [project]
 name = "north-mcp-python-sdk"
-<<<<<<< HEAD
-version = "0.1.1"
-description = "Python SDK for creating MCP servers for North."
-readme = "README.md"
-authors = [{ name = "Raphael Cristal", email = "raphael@cohere.com" }]
-requires-python = ">=3.11"
-dependencies = [
-    "mcp>=1.9.0", 
-    "pyjwt>=2.10.1"
-]
-=======
 version = "0.2.3"
 description = "Add your description here"
 readme = "README.md"
 authors = [{ name = "Raphael Cristal", email = "raphael@cohere.com" }]
 requires-python = ">=3.11"
-dependencies = ["mcp==1.11.0", "pyjwt[crypto]>=2.10.1"]
->>>>>>> 3c86ac78
+dependencies = ["mcp>=1.9.0", "pyjwt[crypto]>=2.10.1"]
 
 [build-system]
 requires = ["hatchling"]
@@ -31,8 +19,6 @@
     "trio>=0.30.0",
 ]
 
-<<<<<<< HEAD
-=======
 [tool.uv]
 constraint-dependencies = ["uv>=0.8.13"]
 
@@ -48,7 +34,6 @@
 docstring-code-line-length = "dynamic"
 
 
->>>>>>> 3c86ac78
 [tool.pytest.ini_options]
 testpaths = ["tests"]
 python_files = "test_*.py"
